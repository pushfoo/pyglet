#!/usr/bin/env python
from setuptools import setup, find_packages


# Parse version number from pyglet/__init__.py:
with open('pyglet/__init__.py') as f:
    info = {}
    for line in f.readlines():
        if line.startswith('version'):
            exec(line, info)
            break


def create_package_list(base_package):
    return [base_package] + [base_package + '.' + pkg for pkg in find_packages(base_package)]


setup_info = dict(
    # Metadata
    name='pyglet',
    version=info['version'],
    author='Alex Holkner',
    author_email='Alex.Holkner@gmail.com',
    url='http://pyglet.readthedocs.org/en/latest/',
    download_url='http://pypi.python.org/pypi/pyglet',
    project_urls={
        'Documentation': 'https://pyglet.readthedocs.io/en/latest',
        'Source': 'https://github.com/pyglet/pyglet',
        'Tracker': 'https://github.com/pyglet/pyglet/issues',
    },
    description='Cross-platform windowing and multimedia library',
    long_description=open('README.md').read(),
    long_description_content_type='text/markdown',
    license='BSD',
    classifiers=[
        'Development Status :: 5 - Production/Stable',
        'Environment :: MacOS X',
        'Environment :: Win32 (MS Windows)',
        'Environment :: X11 Applications',
        'Intended Audience :: Developers',
        'License :: OSI Approved :: BSD License',
        'Operating System :: MacOS :: MacOS X',
        'Operating System :: Microsoft :: Windows',
        'Operating System :: POSIX :: Linux',
        'Programming Language :: Python :: 3',
<<<<<<< HEAD
=======
        'Programming Language :: Python :: 3.5',
        'Programming Language :: Python :: 3.6',
        'Programming Language :: Python :: 3.7',
>>>>>>> ecad2e89
        'Topic :: Games/Entertainment',
        'Topic :: Software Development :: Libraries :: Python Modules',
    ],

    # Package info
    packages=create_package_list('pyglet'),

    # Add _ prefix to the names of temporary build dirs
    options={'build': {'build_base': '_build'}, },
    zip_safe=True,
)

setup(**setup_info)<|MERGE_RESOLUTION|>--- conflicted
+++ resolved
@@ -43,12 +43,10 @@
         'Operating System :: Microsoft :: Windows',
         'Operating System :: POSIX :: Linux',
         'Programming Language :: Python :: 3',
-<<<<<<< HEAD
-=======
         'Programming Language :: Python :: 3.5',
         'Programming Language :: Python :: 3.6',
         'Programming Language :: Python :: 3.7',
->>>>>>> ecad2e89
+        'Programming Language :: Python :: 3.8',
         'Topic :: Games/Entertainment',
         'Topic :: Software Development :: Libraries :: Python Modules',
     ],
