import pyglet

from pyglet.math import Vec2
from pyglet.shapes import Circle, Rectangle, Arc


window = pyglet.window.Window(720, 480)
batch = pyglet.graphics.Batch()


@window.event
def on_draw():
    window.clear()
    batch.draw()


class ControllerDisplay:
    """A class to visualize all the Controller inputs."""

    def __init__(self, batch):

        self.label = pyglet.text.Label("No Controller connected.", x=10, y=window.height - 20,
                                       multiline=True, width=720, batch=batch)

        self.left_trigger = Rectangle(70, 310, 40, 10, batch=batch)
        self.right_trigger = Rectangle(610, 310, 40, 10, batch=batch)
        self.d_pad = Rectangle(280, 185, 10, 10, batch=batch)

        self.left_stick = Arc(180, 240, 20, batch=batch)
        self.left_stick_label = pyglet.text.Label("(0.00, 0.00)", x=180, y=50, anchor_x='center', batch=batch)
        self.left_stick_bar_x = Rectangle(180, 30, 0, 10, batch=batch)
        self.left_stick_bar_y = Rectangle(180, 10, 0, 10, batch=batch)

        self.right_stick = Arc(540, 240, 20, batch=batch)
        self.right_stick_label = pyglet.text.Label("(0.00, 0.00)", x=540, y=50, anchor_x='center', batch=batch)
        self.right_stick_bar_x = Rectangle(540, 30, 0, 10, batch=batch)
        self.right_stick_bar_y = Rectangle(540, 10, 0, 10, batch=batch)

        self.l_outline1 = Arc(180, 240, 75, color=(44, 44, 44), batch=batch)
        self.l_outline2 = Arc(285, 190, 35, color=(44, 44, 44), batch=batch)
        self.r_outline1 = Arc(540, 240, 75, color=(44, 44, 44), batch=batch)
        self.r_outline2 = Arc(435, 190, 35, color=(44, 44, 44), batch=batch)

        self.buttons = {'a': Circle(435, 170, 9, color=(124, 178, 232), batch=batch),
                        'b': Circle(455, 190, 9, color=(255, 102, 102), batch=batch),
                        'x': Circle(415, 190, 9, color=(255, 105, 248), batch=batch),
                        'y': Circle(435, 210, 9, color=(64, 226, 160), batch=batch),
                        'leftshoulder': Rectangle(70, 290, 40, 10, batch=batch),
                        'rightshoulder': Rectangle(610, 290, 40, 10, batch=batch),
                        'start': Circle(390, 240, 9, batch=batch),
                        'guide': Circle(360, 240, 9, color=(255, 255, 100), batch=batch),
                        'back': Circle(330, 240, 9, batch=batch),
                        'leftstick': Circle(180, 240, 9, batch=batch),
                        'rightstick': Circle(540, 240, 9, batch=batch)}

        for button in self.buttons.values():
            button.visible = False

    def on_button_press(self, controller, button_name):
        if button := self.buttons.get(button_name, None):
            button.visible = True

        controller.rumble_play_weak(1.0, 0.1)

    def on_button_release(self, controller, button_name):
        if button := self.buttons.get(button_name, None):
            button.visible = False

    def on_dpad_motion(self, controller, vector):
        self.d_pad.position = Vec2(280, 185) + vector.normalize() * 25

    def on_stick_motion(self, controller, stick, vector):
        if stick == "leftstick":
<<<<<<< HEAD
            self.left_stick.position = Vec2(180, 240) + vector * 50
            self.left_stick_label.text = f"({round(vector.x, 1)}, {round(vector.y, 1)})"
        elif stick == "rightstick":
            self.right_stick.position = Vec2(540, 240) + vector * 50
            self.right_stick_label.text = f"({round(vector.x, 1)}, {round(vector.y, 1)})"
=======
            self.left_stick.position = 180+xvalue*50, 240+yvalue*50
            self.left_stick_label.text = f"({xvalue:.2f}, {yvalue:.2f})"
            self.left_stick_bar_x.width = xvalue * 100
            self.left_stick_bar_y.width = yvalue * 100
        elif stick == "rightstick":
            self.right_stick.position = 540+xvalue*50, 240+yvalue*50
            self.right_stick_label.text = f"({xvalue:.2f}, {yvalue:.2f})"
            self.right_stick_bar_x.width = xvalue * 100
            self.right_stick_bar_y.width = yvalue * 100
>>>>>>> f714f222

    def on_trigger_motion(self, controller, trigger, value):
        if trigger == "lefttrigger":
            self.left_trigger.y = 310 + (value*50)
            controller.rumble_play_weak(value, duration=5)
        elif trigger == "righttrigger":
            self.right_trigger.y = 310 + (value*50)
            controller.rumble_play_strong(value, duration=5)


controller_display = ControllerDisplay(batch=batch)


def on_connect(controller):
    controller.open()
    controller.rumble_play_weak(1.0, 0.1)
    controller_display.label.text = f"Detected: {controller.name}\nController GUID: {controller.guid}"
    controller.push_handlers(controller_display)


def on_disconnect(controller):
    controller_display.label.text = "No Controller connected."
    controller.remove_handlers(controller_display)


# ControllerManager instance to handle hot-plugging:
controller_manager = pyglet.input.ControllerManager()
controller_manager.on_connect = on_connect
controller_manager.on_disconnect = on_disconnect

# Handle already connected controller:
if controllers := controller_manager.get_controllers():
    on_connect(controllers[0])

pyglet.app.run()<|MERGE_RESOLUTION|>--- conflicted
+++ resolved
@@ -71,23 +71,15 @@
 
     def on_stick_motion(self, controller, stick, vector):
         if stick == "leftstick":
-<<<<<<< HEAD
             self.left_stick.position = Vec2(180, 240) + vector * 50
-            self.left_stick_label.text = f"({round(vector.x, 1)}, {round(vector.y, 1)})"
+            self.left_stick_label.text = f"({vector})"
+            self.left_stick_bar_x.width = vector.x * 100
+            self.left_stick_bar_y.width = vector.y * 100
         elif stick == "rightstick":
             self.right_stick.position = Vec2(540, 240) + vector * 50
-            self.right_stick_label.text = f"({round(vector.x, 1)}, {round(vector.y, 1)})"
-=======
-            self.left_stick.position = 180+xvalue*50, 240+yvalue*50
-            self.left_stick_label.text = f"({xvalue:.2f}, {yvalue:.2f})"
-            self.left_stick_bar_x.width = xvalue * 100
-            self.left_stick_bar_y.width = yvalue * 100
-        elif stick == "rightstick":
-            self.right_stick.position = 540+xvalue*50, 240+yvalue*50
-            self.right_stick_label.text = f"({xvalue:.2f}, {yvalue:.2f})"
-            self.right_stick_bar_x.width = xvalue * 100
-            self.right_stick_bar_y.width = yvalue * 100
->>>>>>> f714f222
+            self.right_stick_label.text = f"({vector})"
+            self.right_stick_bar_x.width = vector.x * 100
+            self.right_stick_bar_y.width = vector.y * 100
 
     def on_trigger_motion(self, controller, trigger, value):
         if trigger == "lefttrigger":
