--- conflicted
+++ resolved
@@ -101,7 +101,11 @@
     return request.param
 
 
-<<<<<<< HEAD
+@fixture(params=[180, -180])
+def new_nonzero_rotation(request) -> float:
+    return request.param
+
+
 def new_color_expected_alpha(new_rgb_or_rgba_color):
     return expected_alpha_for_color(new_rgb_or_rgba_color)
 
@@ -109,8 +113,3 @@
 @fixture(params=[0, 128, 254])
 def new_opacity_set_opacity_alone(request):
     return request.param
-=======
-@fixture(params=[180, -180])
-def new_nonzero_rotation(request) -> float:
-    return request.param
->>>>>>> d1507337
