"""Test a specific audio driver for platform. Only checks the use of the
interface. Any playback is silent."""
<<<<<<< HEAD
from tests import mock
=======

>>>>>>> ecad2e89
import pytest
import time

import pyglet
_debug = False
pyglet.options['debug_media'] = _debug
pyglet.options['debug_media_buffers'] = _debug

import pyglet.app
from pyglet.media.synthesis import Silence

from .mock_player import MockPlayer


def _delete_driver():
    # if hasattr(pyglet.media.drivers._audio_driver, 'delete'):
    #     pyglet.media.drivers._audio_driver.delete()
    pyglet.media.drivers._audio_driver = None

def test_get_platform_driver():
    driver = pyglet.media.drivers.get_audio_driver()
    assert driver is not None
    assert driver is not None, 'Cannot load audio driver for your platform'
    _delete_driver()


class MockPlayerWithMockTime(MockPlayer):

    @property
    def time(self):
        return 0


@pytest.fixture
def player(event_loop):
    return MockPlayerWithMockTime(event_loop)


class SilentTestSource(Silence):
    def __init__(self, duration, sample_rate=44800, sample_size=16):
        super(Silence, self).__init__(duration, sample_rate, sample_size)
        self.bytes_read = 0

    def get_audio_data(self, nbytes, compensation_time=0.0):
        data = super(Silence, self).get_audio_data(nbytes, compensation_time)
        if data is not None:
            self.bytes_read += data.length
        return data

    def has_fully_played(self):
        return self.bytes_read == self._max_offset


def get_drivers():
    drivers = []
    ids = []

    try:
        from pyglet.media.drivers import pulse
        drivers.append(pulse)
        ids.append('PulseAudio')
    except:
        pass

    try:
        from pyglet.media.drivers import openal
        drivers.append(openal)
        ids.append('OpenAL')
    except:
        pass

    try:
        from pyglet.media.drivers import directsound
        drivers.append(directsound)
        ids.append('DirectSound')
    except:
        pass

    return {'params': drivers, 'ids': ids}


@pytest.fixture(**get_drivers())
def driver(request):
    if _debug:
        print('Create driver @ {}'.format(time.time()))
    driver = request.param.create_audio_driver()
    assert driver is not None
    def fin():
        driver.delete()
    request.addfinalizer(fin)
    return driver


def test_create_destroy(driver):
    driver.delete()


def test_create_audio_player(driver, player):
    source = Silence(1.)
    audio_player = driver.create_audio_player(source, player)
    audio_player.delete()


def test_audio_player_clear(driver, player):
    """Test clearing all buffered data."""
    source = SilentTestSource(10.)

    audio_player = driver.create_audio_player(source, player)
    try:
        audio_player.play()
        player.wait(.5)
        assert 0. < audio_player.get_time() < 5.

        audio_player.stop()
        source.seek(5.)
        audio_player.clear()
        audio_player.play()
        player.wait(.3)
        assert 5. <= audio_player.get_time() < 10.

    finally:
        audio_player.delete()


def test_audio_player_time(driver, player):
    """Test retrieving current timestamp from player."""
    source = SilentTestSource(10.)

    audio_player = driver.create_audio_player(source, player)
    try:
        audio_player.play()
        last_time = audio_player.get_time()
        # Needs to run until at least the initial buffer is processed. Ideal time is 1 sec, so run
        # more than 1 sec.
        for _ in range(15):
            player.wait(.1)
            assert last_time < audio_player.get_time()
            last_time = audio_player.get_time()
            if _debug:
                print('='*80)
                print('Time:', last_time)
                print('Bytes read:', source.bytes_read)
                print('='*80)

    finally:
        audio_player.delete()
<|MERGE_RESOLUTION|>--- conflicted
+++ resolved
@@ -1,10 +1,6 @@
 """Test a specific audio driver for platform. Only checks the use of the
 interface. Any playback is silent."""
-<<<<<<< HEAD
-from tests import mock
-=======
 
->>>>>>> ecad2e89
 import pytest
 import time
 
