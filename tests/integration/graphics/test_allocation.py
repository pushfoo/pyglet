--- conflicted
+++ resolved
@@ -1,11 +1,8 @@
-<<<<<<< HEAD
-=======
 from builtins import zip
 from builtins import next
 from builtins import range
 from builtins import object
 
->>>>>>> 16359e07
 import random
 
 from pyglet.graphics import allocation
