

def pytest_addoption(parser):
    """Add the special options for interactive tests."""
    parser.addoption('--non-interactive',
                     action='store_true',
<<<<<<< HEAD
                     help='[Interactive tests only] Do not use interactive prompts.'
=======
                     help='[Interactive tests only] Do not use interactive prompts. '
>>>>>>> f5491971
                          'Skip tests that cannot validate or run without.'
                     )
    parser.addoption('--sanity',
                     action='store_true',
<<<<<<< HEAD
                     help='[Interactive tests only] Do not use interactive prompts.'
=======
                     help='[Interactive tests only] Do not use interactive prompts. '
>>>>>>> f5491971
                          'Only skips tests that cannot finish without user intervention.'
                     )


# Import shared fixtures
from .base.data import test_data
from .base.event_loop import event_loop
from .base.interactive import interactive
from .base.performance import performance
<|MERGE_RESOLUTION|>--- conflicted
+++ resolved
@@ -4,20 +4,12 @@
     """Add the special options for interactive tests."""
     parser.addoption('--non-interactive',
                      action='store_true',
-<<<<<<< HEAD
-                     help='[Interactive tests only] Do not use interactive prompts.'
-=======
                      help='[Interactive tests only] Do not use interactive prompts. '
->>>>>>> f5491971
                           'Skip tests that cannot validate or run without.'
                      )
     parser.addoption('--sanity',
                      action='store_true',
-<<<<<<< HEAD
-                     help='[Interactive tests only] Do not use interactive prompts.'
-=======
                      help='[Interactive tests only] Do not use interactive prompts. '
->>>>>>> f5491971
                           'Only skips tests that cannot finish without user intervention.'
                      )
 
