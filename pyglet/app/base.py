--- conflicted
+++ resolved
@@ -4,11 +4,7 @@
 import queue
 import threading
 
-<<<<<<< HEAD
-from typing import Union
-=======
 from typing import TYPE_CHECKING, Any, Callable
->>>>>>> b056ea06
 
 from pyglet import app
 from pyglet import clock
@@ -117,11 +113,7 @@
         for window in app.windows:
             window.draw(dt)
 
-<<<<<<< HEAD
-    def run(self, interval: Union[float, None] = 1/60) -> None:
-=======
     def run(self, interval: None | float = 1/60):
->>>>>>> b056ea06
         """Begin processing events, scheduled functions and window updates.
 
         This method enters into the main event loop and, if the ``interval``
@@ -146,11 +138,7 @@
         implementation is platform-specific.
         """
         if interval is None:
-<<<<<<< HEAD
             # User will schedule Window.draw manually
-=======
-            # User must call Window.draw() themselves.
->>>>>>> b056ea06
             pass
         elif interval == 0:
             self.clock.schedule(self._redraw_windows)
