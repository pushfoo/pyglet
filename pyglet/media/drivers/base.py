# ----------------------------------------------------------------------------
# pyglet
# Copyright (c) 2006-2008 Alex Holkner
# Copyright (c) 2008-2020 pyglet contributors
# All rights reserved.
#
# Redistribution and use in source and binary forms, with or without
# modification, are permitted provided that the following conditions
# are met:
#
#  * Redistributions of source code must retain the above copyright
#    notice, this list of conditions and the following disclaimer.
#  * Redistributions in binary form must reproduce the above copyright
#    notice, this list of conditions and the following disclaimer in
#    the documentation and/or other materials provided with the
#    distribution.
#  * Neither the name of pyglet nor the names of its
#    contributors may be used to endorse or promote products
#    derived from this software without specific prior written
#    permission.
#
# THIS SOFTWARE IS PROVIDED BY THE COPYRIGHT HOLDERS AND CONTRIBUTORS
# "AS IS" AND ANY EXPRESS OR IMPLIED WARRANTIES, INCLUDING, BUT NOT
# LIMITED TO, THE IMPLIED WARRANTIES OF MERCHANTABILITY AND FITNESS
# FOR A PARTICULAR PURPOSE ARE DISCLAIMED. IN NO EVENT SHALL THE
# COPYRIGHT OWNER OR CONTRIBUTORS BE LIABLE FOR ANY DIRECT, INDIRECT,
# INCIDENTAL, SPECIAL, EXEMPLARY, OR CONSEQUENTIAL DAMAGES (INCLUDING,
# BUT NOT LIMITED TO, PROCUREMENT OF SUBSTITUTE GOODS OR SERVICES;
# LOSS OF USE, DATA, OR PROFITS; OR BUSINESS INTERRUPTION) HOWEVER
# CAUSED AND ON ANY THEORY OF LIABILITY, WHETHER IN CONTRACT, STRICT
# LIABILITY, OR TORT (INCLUDING NEGLIGENCE OR OTHERWISE) ARISING IN
# ANY WAY OUT OF THE USE OF THIS SOFTWARE, EVEN IF ADVISED OF THE
# POSSIBILITY OF SUCH DAMAGE.
# ----------------------------------------------------------------------------

import math
import weakref
from abc import ABCMeta, abstractmethod

<<<<<<< HEAD
from pyglet.compat import with_metaclass
=======
from pyglet.util import with_metaclass
from pyglet.media.player import clock
>>>>>>> 337ddd7d


class AbstractAudioPlayer(with_metaclass(ABCMeta, object)):
    """Base class for driver audio players.
    """

    # Audio synchronization constants
    AUDIO_DIFF_AVG_NB = 20
    # no audio correction is done if too big error
    AV_NOSYNC_THRESHOLD = 10.0

    def __init__(self, source, player):
        """Create a new audio player.

        :Parameters:
            `source` : `Source`
                Source to play from.
            `player` : `Player`
                Player to receive EOS and video frame sync events.

        """
        # We only keep weakref to the player and its source to avoid
        # circular references. It's the player who owns the source and
        # the audio_player
        self.source = source
        self.player = weakref.proxy(player)

        self.audio_clock = clock

        # Audio synchronization
        self.audio_diff_avg_count = 0
        self.audio_diff_cum = 0.0
        self.audio_diff_avg_coef = math.exp(math.log10(0.01) / self.AUDIO_DIFF_AVG_NB)
        self.audio_diff_threshold = 0.1  # Experimental. ffplay computes it differently

    @abstractmethod
    def play(self):
        """Begin playback."""

    @abstractmethod
    def stop(self):
        """Stop (pause) playback."""

    @abstractmethod
    def delete(self):
        """Stop playing and clean up all resources used by player."""

    def _play_group(self, audio_players):
        """Begin simultaneous playback on a list of audio players."""
        # This should be overridden by subclasses for better synchrony.
        for player in audio_players:
            player.play()

    def _stop_group(self, audio_players):
        """Stop simultaneous playback on a list of audio players."""
        # This should be overridden by subclasses for better synchrony.
        for player in audio_players:
            player.stop()

    @abstractmethod
    def clear(self):
        """Clear all buffered data and prepare for replacement data.

        The player should be stopped before calling this method.
        """
        self.audio_diff_avg_count = 0
        self.audio_diff_cum = 0.0

    @abstractmethod
    def get_time(self):
        """Return approximation of current playback time within current source.

        Returns ``None`` if the audio player does not know what the playback
        time is (for example, before any valid audio data has been read).

        :rtype: float
        :return: current play cursor time, in seconds.
        """
        # TODO determine which source within group

    @abstractmethod
    def prefill_audio(self):
        """Prefill the audio buffer with audio data.

        This method is called before the audio player starts in order to 
        reduce the time it takes to fill the whole audio buffer.
        """

    def get_audio_time_diff(self):
        """Queries the time difference between the audio time and the `Player`
        master clock.

        The time difference returned is calculated using a weighted average on
        previous audio time differences. The algorithms will need at least 20
        measurements before returning a weighted average.

        :rtype: float
        :return: weighted average difference between audio time and master
            clock from `Player`
        """
        audio_time = self.get_time() or 0
        p_time = self.player.time
        diff = audio_time - p_time
        if abs(diff) < self.AV_NOSYNC_THRESHOLD:
            self.audio_diff_cum = diff + self.audio_diff_cum * self.audio_diff_avg_coef
            if self.audio_diff_avg_count < self.AUDIO_DIFF_AVG_NB:
                self.audio_diff_avg_count += 1
            else:
                avg_diff = self.audio_diff_cum * (1 - self.audio_diff_avg_coef)
                if abs(avg_diff) > self.audio_diff_threshold:
                    return avg_diff
        else:
            self.audio_diff_avg_count = 0
            self.audio_diff_cum = 0.0
        return 0.0

    def set_volume(self, volume):
        """See `Player.volume`."""
        pass

    def set_position(self, position):
        """See :py:attr:`~pyglet.media.Player.position`."""
        pass

    def set_min_distance(self, min_distance):
        """See `Player.min_distance`."""
        pass

    def set_max_distance(self, max_distance):
        """See `Player.max_distance`."""
        pass

    def set_pitch(self, pitch):
        """See :py:attr:`~pyglet.media.Player.pitch`."""
        pass

    def set_cone_orientation(self, cone_orientation):
        """See `Player.cone_orientation`."""
        pass

    def set_cone_inner_angle(self, cone_inner_angle):
        """See `Player.cone_inner_angle`."""
        pass

    def set_cone_outer_angle(self, cone_outer_angle):
        """See `Player.cone_outer_angle`."""
        pass

    def set_cone_outer_gain(self, cone_outer_gain):
        """See `Player.cone_outer_gain`."""
        pass

    @property
    def source(self):
        """Source to play from."""
        return self._source

    @source.setter
    def source(self, value):
        self._source = weakref.proxy(value)


class AbstractAudioDriver(with_metaclass(ABCMeta, object)):
    @abstractmethod
    def create_audio_player(self, source, player):
        pass

    @abstractmethod
    def get_listener(self):
        pass

    @abstractmethod
    def delete(self):
        pass<|MERGE_RESOLUTION|>--- conflicted
+++ resolved
@@ -37,12 +37,8 @@
 import weakref
 from abc import ABCMeta, abstractmethod
 
-<<<<<<< HEAD
-from pyglet.compat import with_metaclass
-=======
 from pyglet.util import with_metaclass
 from pyglet.media.player import clock
->>>>>>> 337ddd7d
 
 
 class AbstractAudioPlayer(with_metaclass(ABCMeta, object)):
