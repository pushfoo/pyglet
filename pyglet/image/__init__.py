--- conflicted
+++ resolved
@@ -128,6 +128,15 @@
 use of the data in this arbitrary format).
 
 """
+
+from __future__ import division
+from builtins import bytes
+from builtins import zip
+
+__docformat__ = 'restructuredtext'
+__version__ = '$Id$'
+
+from io import open
 import re
 import weakref
 
@@ -1216,13 +1225,8 @@
         if not self._have_extension():
             raise ImageException('%s is required to decode %r' % (self.extension, self))
 
-<<<<<<< HEAD
     def get_texture(self, rectangle=False):
         if rectangle:
-=======
-    def get_texture(self, rectangle=False, force_rectangle=False):
-        if force_rectangle:
->>>>>>> 8d81fb4a
             raise ImageException('Compressed texture rectangles not supported')
 
         if self._current_texture:
@@ -1262,12 +1266,8 @@
             # just return a non-mipmapped texture.
             return self.get_texture()
 
-<<<<<<< HEAD
         texture = Texture.create(self.width, self.height, GL_TEXTURE_2D, None)
 
-=======
-        texture = Texture.create_for_size(GL_TEXTURE_2D, self.width, self.height)
->>>>>>> 8d81fb4a
         if self.anchor_x or self.anchor_y:
             texture.anchor_x = self.anchor_x
             texture.anchor_y = self.anchor_y
@@ -1673,11 +1673,11 @@
         v2 = (y + height) / owner.height * scale_v + owner_v1
         z = float(z)
         self.tex_coords = (u1, v1, z, u2, v1, z, u2, v2, z, u1, v2, z)
-        
+
     def __repr__(self):
         return "{}(id={}, size={}x{}, layer={})".format(self.__class__.__name__, self.id, self.width, self.height, self.z)
-    
-        
+
+
 class TextureArray(Texture, UniformTextureSequence):
     allow_smaller_pack = True
     _max_depth = get_texture_array_max_depth()
@@ -1733,16 +1733,16 @@
         texture.mag_filter = mag_filter
 
         return texture
-        
+
     def _verify_size(self, image):
         if image.width > self.width or image.height > self.height:
             raise ImageException('Image ({0}x{1}) exceeds the size of the TextureArray ({2}x{3})'.format(
                 image.width, image.height, self.width, self.height))
-        
+
     def allocate(self, *images):
         if len(self.items) + len(images) > self.max_depth:
             raise Exception("The amount of images being added exceeds the depth of this TextureArray.")
-                    
+
         textures = []
         start_length = len(self.items)
         for i, image in enumerate(images):
@@ -1750,11 +1750,11 @@
             item = self.region_class(0, 0, start_length + i, image.width, image.height, self)
             self.items.append(item)
             image.blit_to_texture(self.target, self.level, image.anchor_x, image.anchor_y, start_length + i)
-        
+
         glFlush()
-        
+
         return self.items[start_length:]
-        
+
     @classmethod
     def create_for_image_grid(cls, grid, internalformat=GL_RGBA):
         texture_array = cls.create(grid[0].width, grid[0].height, internalformat, max_depth=len(grid))
