--- conflicted
+++ resolved
@@ -1534,16 +1534,13 @@
 
         # glPushClientAttrib(GL_CLIENT_PIXEL_STORE_BIT)     # GL3
         glPixelStorei(GL_PACK_ALIGNMENT, 1)
-<<<<<<< HEAD
-        buffer = (GLubyte * (self.width * self.height * self.images * len(fmt)))()
-        glGetTexImage(self.target, self.level, gl_format, GL_UNSIGNED_BYTE, buffer)
-        # glPopClientAttrib    # GL3()
-=======
         buffer = (GLubyte * (self.width * self.height * self.images * len(format)))()
         glGetTexImage(self.target, self.level,
                       gl_format, GL_UNSIGNED_BYTE, buffer)
         glPopClientAttrib()
->>>>>>> 7b89bd68
+        buffer = (GLubyte * (self.width * self.height * self.images * len(fmt)))()
+        glGetTexImage(self.target, self.level, gl_format, GL_UNSIGNED_BYTE, buffer)
+        # glPopClientAttrib    # GL3()
 
         data = ImageData(self.width, self.height, fmt, buffer)
         if self.images > 1:
