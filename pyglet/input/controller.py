--- conflicted
+++ resolved
@@ -29,13 +29,8 @@
 from .base import Sign
 from .controller_db import mapping_list
 
-<<<<<<< HEAD
 
 if _env_config := _os.environ.get('SDL_GAMECONTROLLERCONFIG'):
-=======
-_env_config = _os.environ.get('SDL_GAMECONTROLLERCONFIG')
-if _env_config:
->>>>>>> b056ea06
     # insert at the front of the list
     mapping_list.insert(0, _env_config)
 
@@ -118,11 +113,6 @@
             relations[key] = Relation("axis", int(relation_string[1:]), sign)
         elif relation_string.startswith("h0"):  # Hat
             relations[key] = Relation("hat0", int(relation_string.split(".")[1]), sign)
-<<<<<<< HEAD
-        else:
-            pass
-=======
->>>>>>> b056ea06
 
     return relations
 
