import weakref

from enum import Enum
from typing import Tuple

import pyglet

from pyglet import gl
from pyglet.gl import gl_info


class OpenGLAPI(Enum):
    OPENGL = 1
    OPENGL_ES = 2


class Config:
    """Graphics configuration.

    A Config stores the preferences for OpenGL attributes such as the
    number of auxiliary buffers, size of the colour and depth buffers,
    double buffering, stencilling, multi- and super-sampling, and so on.

    Different platforms support a different set of attributes, so these
    are set with a string key and a value which is integer or boolean.

    :Ivariables:
        `double_buffer` : bool
            Specify the presence of a back-buffer for every color buffer.
        `stereo` : bool
            Specify the presence of separate left and right buffer sets.
        `buffer_size` : int
            Total bits per sample per color buffer.
        `aux_buffers` : int
            The number of auxiliary color buffers.
        `sample_buffers` : int
            The number of multisample buffers.
        `samples` : int
            The number of samples per pixel, or 0 if there are no multisample
            buffers.
        `red_size` : int
            Bits per sample per buffer devoted to the red component.
        `green_size` : int
            Bits per sample per buffer devoted to the green component.
        `blue_size` : int
            Bits per sample per buffer devoted to the blue component.
        `alpha_size` : int
            Bits per sample per buffer devoted to the alpha component.
        `depth_size` : int
            Bits per sample in the depth buffer.
        `stencil_size` : int
            Bits per sample in the stencil buffer.
        `accum_red_size` : int
            Bits per pixel devoted to the red component in the accumulation
            buffer.
        `accum_green_size` : int
            Bits per pixel devoted to the green component in the accumulation
            buffer.
        `accum_blue_size` : int
            Bits per pixel devoted to the blue component in the accumulation
            buffer.
        `accum_alpha_size` : int
            Bits per pixel devoted to the alpha component in the accumulation
            buffer.
    """

    _attribute_names = [
        'double_buffer',
        'stereo',
        'buffer_size',
        'aux_buffers',
        'sample_buffers',
        'samples',
        'red_size',
        'green_size',
        'blue_size',
        'alpha_size',
        'depth_size',
        'stencil_size',
        'accum_red_size',
        'accum_green_size',
        'accum_blue_size',
        'accum_alpha_size',
        'major_version',
        'minor_version',
        'forward_compatible',
        'opengl_api',
        'debug'
    ]

    major_version = None
    minor_version = None
    forward_compatible = None
    opengl_api = None
    debug = None

    def __init__(self, **kwargs):
        """Create a template config with the given attributes.

        Specify attributes as keyword arguments, for example::

            template = Config(double_buffer=True)

        """
        for name in self._attribute_names:
            if name in kwargs:
                setattr(self, name, kwargs[name])
            else:
                setattr(self, name, None)

        self.opengl_api = self.opengl_api or "gl"

    def get_gl_attributes(self):
        """Return a list of attributes set on this config.

        :rtype: list of tuple (name, value)
        :return: All attributes, with unset attributes having a value of
            ``None``.
        """
        return [(name, getattr(self, name)) for name in self._attribute_names]

    def match(self, canvas):
        """Return a list of matching complete configs for the given canvas.

        .. versionadded:: 1.2

        :Parameters:
            `canvas` : `Canvas`
                Display to host contexts created from the config.

        :rtype: list of `DisplayConfig`
        """
        raise NotImplementedError('abstract')

    def create_context(self, share):
        """Create a GL context that satisifies this configuration.

        :deprecated: Use `CanvasConfig.create_context`.

        :Parameters:
            `share` : `Context`
                If not None, a context with which to share objects with.

        :rtype: `Context`
        :return: The new context.
        """
        raise gl.ConfigException('This config cannot be used to create contexts.  '
                                 'Use Config.match to created a CanvasConfig')

    def is_complete(self):
        """Determine if this config is complete and able to create a context.

        Configs created directly are not complete, they can only serve
        as templates for retrieving a supported config from the system.
        For example, `pyglet.window.Screen.get_matching_configs` returns
        complete configs.

        :deprecated: Use ``isinstance(config, CanvasConfig)``.

        :rtype: bool
        :return: True if the config is complete and can create a context.
        """
        return isinstance(self, DisplayConfig)

    def __repr__(self):
        return f"{self.__class__.__name__}({self.get_gl_attributes()})"


<<<<<<< HEAD
class DisplayConfig(Config):
    """An OpenGL configuration for a particular display.
=======
class CanvasConfig(Config):
    """An OpenGL configuration for a particular canvas.
>>>>>>> 5b30939f

    Use `Config.match` to obtain an instance of this class.

    .. versionadded:: 1.2

    :Ivariables:
        `canvas` : `Canvas`
            The canvas this config is valid on.

    """

    def __init__(self, canvas, base_config):
        self.canvas = canvas

        self.major_version = base_config.major_version
        self.minor_version = base_config.minor_version
        self.forward_compatible = base_config.forward_compatible
        self.opengl_api = base_config.opengl_api or self.opengl_api
        self.debug = base_config.debug

    def compatible(self, canvas):
        raise NotImplementedError('abstract')

    def create_context(self, share):
        """Create a GL context that satisifies this configuration.

        :Parameters:
            `share` : `Context`
                If not None, a context with which to share objects with.

        :rtype: `Context`
        :return: The new context.
        """
        raise NotImplementedError('abstract')

    def is_complete(self):
        return True


class ObjectSpace:
    def __init__(self):
        # Textures and buffers scheduled for deletion
        # the next time this object space is active.
        self.doomed_textures = []
        self.doomed_buffers = []
        self.doomed_shader_programs = []


class Context:
    """An OpenGL context for drawing.

    Use `CanvasConfig.create_context` to create a context.

    :Ivariables:
        `object_space` : `ObjectSpace`
            An object which is shared between all contexts that share
            GL objects.

    """
    # gl_info.GLInfo instance, filled in on first set_current
    _info = None

    def __init__(self, config, context_share=None):
        self.config = config
        self.context_share = context_share
        self.canvas = None

        self.doomed_vaos = []

        if context_share:
            self.object_space = context_share.object_space
        else:
            self.object_space = ObjectSpace()

        self._cached_programs = weakref.WeakValueDictionary()

    def __repr__(self):
        return f"{self.__class__.__name__}(id={id(self)}, share={self.context_share})"

    def __enter__(self):
        self.set_current()

    def __exit__(self, exc_type, exc_val, exc_tb):
        return

    def attach(self, canvas):
        if self.canvas is not None:
            self.detach()
        if not self.config.compatible(canvas):
            raise RuntimeError(f'Cannot attach {canvas} to {self}')
        self.canvas = canvas

    def detach(self):
        self.canvas = None

    def set_current(self):
        if not self.canvas:
            raise RuntimeError('Canvas has not been attached')

        # XXX not per-thread
        gl.current_context = self

        # XXX
        gl_info.set_active_context()

        if not self._info:
            self._info = gl_info.GLInfo()
            self._info.set_active_context()

        # Release Textures, Buffers, and VAOs on this context scheduled for
        # deletion. Note that the garbage collector may introduce a race
        # condition, so operate on a copy, and clear the list afterward.
        if self.object_space.doomed_textures:
            textures = self.object_space.doomed_textures[:]
            textures = (gl.GLuint * len(textures))(*textures)
            gl.glDeleteTextures(len(textures), textures)
            self.object_space.doomed_textures.clear()
        if self.object_space.doomed_buffers:
            buffers = self.object_space.doomed_buffers[:]
            buffers = (gl.GLuint * len(buffers))(*buffers)
            gl.glDeleteBuffers(len(buffers), buffers)
            self.object_space.doomed_buffers.clear()
        if self.object_space.doomed_shader_programs:
            for program_id in self.object_space.doomed_shader_programs:
                gl.glDeleteProgram(program_id)
            self.object_space.doomed_shader_programs.clear()
        if self.doomed_vaos:
            vaos = self.doomed_vaos[:]
            vaos = (gl.GLuint * len(vaos))(*vaos)
            gl.glDeleteVertexArrays(len(vaos), vaos)
            self.doomed_vaos.clear()

    def destroy(self):
        """Release the context.

        The context will not be useable after being destroyed.  Each platform
        has its own convention for releasing the context and the buffer(s)
        that depend on it in the correct order; this should never be called
        by an application.
        """
        self.detach()

        if gl.current_context is self:
            gl.current_context = None
            gl_info.remove_active_context()

            # Switch back to shadow context.
            if gl._shadow_window is not None:
                gl._shadow_window.switch_to()

    def create_program(self, *sources: Tuple[str, str], program_class=None):
        """Create a ShaderProgram from OpenGL GLSL source.

        This is a convenience method that takes one or more tuples of
        (source_string, shader_type), and returns a
        :py:class:`~pyglet.graphics.shader.ShaderProgram` instance.

        `source_string` is OpenGL GLSL source code as a str, and `shader_type`
        is the OpenGL shader type, such as "vertex" or "fragment". See
        :py:class:`~pyglet.graphics.shader.Shader` for more information.

        .. note:: This method is cached. Given the same shader sources, the
                  same ShaderProgram instance will be returned. For more
                  control over the ShaderProgram lifecycle, it is recommended
                  to manually create Shaders and link ShaderPrograms.

        .. versionadded:: 2.0.10
        """
        if program := self._cached_programs.get(str(sources)):
            return program

        program_class = program_class or pyglet.graphics.shader.ShaderProgram
        shaders = (pyglet.graphics.shader.Shader(src, srctype) for (src, srctype) in sources)
        program = program_class(*shaders)
        self._cached_programs[str(sources)] = program

        return program

    def delete_texture(self, texture_id):
        """Safely delete a Texture belonging to this context.

        Usually, the Texture is released immediately using
        ``glDeleteTextures``, however if another context that does not share
        this context's object space is currently active, the deletion will
        be deferred until an appropriate context is activated.

        :Parameters:
            `texture_id` : int
                The OpenGL name of the Texture to delete.

        """
        if self.object_space is gl.current_context.object_space:
            gl.glDeleteTextures(1, gl.GLuint(texture_id))
        else:
            self.object_space.doomed_textures.append(texture_id)

    def delete_buffer(self, buffer_id):
        """Safely delete a Buffer object belonging to this context.

        This method behaves similarly to `delete_texture`, though for
        ``glDeleteBuffers`` instead of ``glDeleteTextures``.

        :Parameters:
            `buffer_id` : int
                The OpenGL name of the buffer to delete.

        .. versionadded:: 1.1
        """
        if self.object_space is gl.current_context.object_space and False:
            gl.glDeleteBuffers(1, gl.GLuint(buffer_id))
        else:
            self.object_space.doomed_buffers.append(buffer_id)

    def delete_vao(self, vao_id):
        """Safely delete a Vertex Array Object belonging to this context.

        This method behaves similarly to `delete_texture`, though for
        ``glDeleteVertexArrays`` instead of ``glDeleteTextures``.

        :Parameters:
            `vao_id` : int
                The OpenGL name of the Vertex Array to delete.

        .. versionadded:: 2.0
        """
        if gl.current_context is self:
            gl.glDeleteVertexArrays(1, gl.GLuint(vao_id))
        else:
            self.doomed_vaos.append(vao_id)

    def delete_shader_program(self, program_id):
        """Safely delete a Shader Program belonging to this context.

        This method behaves similarly to `delete_texture`, though for
        ``glDeleteProgram`` instead of ``glDeleteTextures``.

        :Parameters:
            `program_id` : int
                The OpenGL name of the Shader Program to delete.

        .. versionadded:: 2.0
        """
        if gl.current_context is self:
            gl.glDeleteProgram(program_id)
        else:
            self.object_space.doomed_shader_programs.append(program_id)

    def get_info(self):
        """Get the OpenGL information for this context.

        .. versionadded:: 1.2

        :rtype: `GLInfo`
        """
        return self._info<|MERGE_RESOLUTION|>--- conflicted
+++ resolved
@@ -166,13 +166,8 @@
         return f"{self.__class__.__name__}({self.get_gl_attributes()})"
 
 
-<<<<<<< HEAD
 class DisplayConfig(Config):
     """An OpenGL configuration for a particular display.
-=======
-class CanvasConfig(Config):
-    """An OpenGL configuration for a particular canvas.
->>>>>>> 5b30939f
 
     Use `Config.match` to obtain an instance of this class.
 
