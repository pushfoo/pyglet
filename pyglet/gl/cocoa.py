--- conflicted
+++ resolved
@@ -1,13 +1,7 @@
 import platform
 from ctypes import c_uint32, c_int, byref
 
-<<<<<<< HEAD
 from pyglet.gl.base import Config, DisplayConfig, Context
-=======
-import pyglet
-
-from pyglet.gl.base import Config, CanvasConfig, Context
->>>>>>> a5988f16
 
 from pyglet.gl import ContextException
 
@@ -199,7 +193,7 @@
 class CocoaDisplayConfig(DisplayConfig):
 
     def __init__(self, canvas, config, pixel_format):
-        super(CocoaDisplayConfig, self).__init__(canvas, config)
+        super().__init__(canvas, config)
         self._pixel_format = pixel_format
 
         # Query values for the attributes of the pixel format, and then set the
