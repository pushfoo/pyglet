# ----------------------------------------------------------------------------
# pyglet
# Copyright (c) 2006-2008 Alex Holkner
# Copyright (c) 2008-2022 pyglet contributors
# All rights reserved.
#
# Redistribution and use in source and binary forms, with or without
# modification, are permitted provided that the following conditions
# are met:
#
#  * Redistributions of source code must retain the above copyright
#    notice, this list of conditions and the following disclaimer.
#  * Redistributions in binary form must reproduce the above copyright
#    notice, this list of conditions and the following disclaimer in
#    the documentation and/or other materials provided with the
#    distribution.
#  * Neither the name of pyglet nor the names of its
#    contributors may be used to endorse or promote products
#    derived from this software without specific prior written
#    permission.
#
# THIS SOFTWARE IS PROVIDED BY THE COPYRIGHT HOLDERS AND CONTRIBUTORS
# "AS IS" AND ANY EXPRESS OR IMPLIED WARRANTIES, INCLUDING, BUT NOT
# LIMITED TO, THE IMPLIED WARRANTIES OF MERCHANTABILITY AND FITNESS
# FOR A PARTICULAR PURPOSE ARE DISCLAIMED. IN NO EVENT SHALL THE
# COPYRIGHT OWNER OR CONTRIBUTORS BE LIABLE FOR ANY DIRECT, INDIRECT,
# INCIDENTAL, SPECIAL, EXEMPLARY, OR CONSEQUENTIAL DAMAGES (INCLUDING,
# BUT NOT LIMITED TO, PROCUREMENT OF SUBSTITUTE GOODS OR SERVICES;
# LOSS OF USE, DATA, OR PROFITS; OR BUSINESS INTERRUPTION) HOWEVER
# CAUSED AND ON ANY THEORY OF LIABILITY, WHETHER IN CONTRACT, STRICT
# LIABILITY, OR TORT (INCLUDING NEGLIGENCE OR OTHERWISE) ARISING IN
# ANY WAY OUT OF THE USE OF THIS SOFTWARE, EVEN IF ADVISED OF THE
# POSSIBILITY OF SUCH DAMAGE.
# ----------------------------------------------------------------------------

import warnings
from ctypes import *

from .base import Config, CanvasConfig, Context, OpenGLAPI
from pyglet.canvas.xlib import XlibCanvas
from pyglet.gl import glx
from pyglet.gl import glxext_arb
from pyglet.gl import glx_info
from pyglet.gl import glxext_mesa
from pyglet.gl import lib
from pyglet import gl


class XlibConfig(Config):

    def match(self, canvas):
        if not isinstance(canvas, XlibCanvas):
            raise RuntimeError('Canvas must be an instance of XlibCanvas')

        x_display = canvas.display._display
        x_screen = canvas.display.x_screen

        info = glx_info.GLXInfo(x_display)

        # Construct array of attributes
        attrs = []
        for name, value in self.get_gl_attributes():
            attr = XlibCanvasConfig.attribute_ids.get(name, None)
            if attr and value is not None:
                attrs.extend([attr, int(value)])

        attrs.extend([glx.GLX_X_RENDERABLE, True])
        attrs.extend([0, 0])  # attrib_list must be null terminated

        attrib_list = (c_int * len(attrs))(*attrs)

        elements = c_int()
        configs = glx.glXChooseFBConfig(x_display, x_screen, attrib_list, byref(elements))
        if not configs:
            return []

        configs = cast(configs, POINTER(glx.GLXFBConfig * elements.value)).contents

        result = [XlibCanvasConfig(canvas, info, c, self) for c in configs]

        # Can't free array until all XlibGLConfig's are GC'd.  Too much
        # hassle, live with leak. XXX
        # xlib.XFree(configs)

        return result


class XlibCanvasConfig(CanvasConfig):

    attribute_ids = {
        'buffer_size': glx.GLX_BUFFER_SIZE,
        'level': glx.GLX_LEVEL,  # Not supported
        'double_buffer': glx.GLX_DOUBLEBUFFER,
        'stereo': glx.GLX_STEREO,
        'aux_buffers': glx.GLX_AUX_BUFFERS,
        'red_size': glx.GLX_RED_SIZE,
        'green_size': glx.GLX_GREEN_SIZE,
        'blue_size': glx.GLX_BLUE_SIZE,
        'alpha_size': glx.GLX_ALPHA_SIZE,
        'depth_size': glx.GLX_DEPTH_SIZE,
        'stencil_size': glx.GLX_STENCIL_SIZE,
        'accum_red_size': glx.GLX_ACCUM_RED_SIZE,
        'accum_green_size': glx.GLX_ACCUM_GREEN_SIZE,
        'accum_blue_size': glx.GLX_ACCUM_BLUE_SIZE,
        'accum_alpha_size': glx.GLX_ACCUM_ALPHA_SIZE,

        'sample_buffers': glx.GLX_SAMPLE_BUFFERS,
        'samples': glx.GLX_SAMPLES,

        # Not supported in current pyglet API:
        'render_type': glx.GLX_RENDER_TYPE,
        'config_caveat': glx.GLX_CONFIG_CAVEAT,
        'transparent_type': glx.GLX_TRANSPARENT_TYPE,
        'transparent_index_value': glx.GLX_TRANSPARENT_INDEX_VALUE,
        'transparent_red_value': glx.GLX_TRANSPARENT_RED_VALUE,
        'transparent_green_value': glx.GLX_TRANSPARENT_GREEN_VALUE,
        'transparent_blue_value': glx.GLX_TRANSPARENT_BLUE_VALUE,
        'transparent_alpha_value': glx.GLX_TRANSPARENT_ALPHA_VALUE,

        # Used internally
        'x_renderable': glx.GLX_X_RENDERABLE,
    }

    def __init__(self, canvas, info, fbconfig, config):
        super().__init__(canvas, config)

        self.glx_info = info
        self.fbconfig = fbconfig

        for name, attr in self.attribute_ids.items():
            value = c_int()
            result = glx.glXGetFBConfigAttrib(canvas.display._display, self.fbconfig, attr, byref(value))
            if result >= 0:
                setattr(self, name, value.value)

    def get_visual_info(self):
        return glx.glXGetVisualFromFBConfig(self.canvas.display._display, self.fbconfig).contents

    def create_context(self, share):
        return XlibContext(self, share)

    def compatible(self, canvas):
        # TODO check more
        return isinstance(canvas, XlibCanvas)

    def _create_glx_context(self, share):
        raise NotImplementedError('abstract')

    def is_complete(self):
        return True


class XlibContext(Context):
    def __init__(self, config, share):
        super().__init__(config, share)

        self.x_display = config.canvas.display._display

        self.glx_context = self._create_glx_context(share)
        if not self.glx_context:
            # TODO: Check Xlib error generated
            raise gl.ContextException('Could not create GL context')

        self._have_SGI_video_sync = config.glx_info.have_extension('GLX_SGI_video_sync')
        self._have_SGI_swap_control = config.glx_info.have_extension('GLX_SGI_swap_control')
        self._have_EXT_swap_control = config.glx_info.have_extension('GLX_EXT_swap_control')
        self._have_MESA_swap_control = config.glx_info.have_extension('GLX_MESA_swap_control')

        # In order of preference:
        # 1. GLX_EXT_swap_control (more likely to work where video_sync will not)
        # 2. GLX_MESA_swap_control (same as above, but supported by MESA drivers)
        # 3. GLX_SGI_video_sync (does not work on Intel 945GM, but that has EXT)
        # 4. GLX_SGI_swap_control (cannot be disabled once enabled)
        self._use_video_sync = (self._have_SGI_video_sync and
                                not (self._have_EXT_swap_control or self._have_MESA_swap_control))

        # XXX Mandate that vsync defaults on across all platforms.
        self._vsync = True

        self.glx_window = None

    def is_direct(self):
        return glx.glXIsDirect(self.x_display, self.glx_context)

    def _create_glx_context(self, share):
        if share:
            share_context = share.glx_context
        else:
            share_context = None

        attribs = []
        if self.config.major_version is not None:
            attribs.extend([glxext_arb.GLX_CONTEXT_MAJOR_VERSION_ARB, self.config.major_version])
        if self.config.minor_version is not None:
            attribs.extend([glxext_arb.GLX_CONTEXT_MINOR_VERSION_ARB, self.config.minor_version])

        if self.config.opengl_api == "gl":
            attribs.extend([glxext_arb.GLX_CONTEXT_PROFILE_MASK_ARB, glxext_arb.GLX_CONTEXT_CORE_PROFILE_BIT_ARB])
        elif self.config.opengl_api == "gles":
            attribs.extend([glxext_arb.GLX_CONTEXT_PROFILE_MASK_ARB, glxext_arb.GLX_CONTEXT_ES2_PROFILE_BIT_EXT])

        flags = 0
        if self.config.forward_compatible:
            flags |= glxext_arb.GLX_CONTEXT_FORWARD_COMPATIBLE_BIT_ARB
        if self.config.debug:
            flags |= glxext_arb.GLX_CONTEXT_DEBUG_BIT_ARB

        if flags:
            attribs.extend([glxext_arb.GLX_CONTEXT_FLAGS_ARB, flags])
        attribs.append(0)
        attribs = (c_int * len(attribs))(*attribs)

        return glxext_arb.glXCreateContextAttribsARB(self.config.canvas.display._display,
                                                     self.config.fbconfig, share_context, True, attribs)

    def attach(self, canvas):
        if canvas is self.canvas:
            return

        super().attach(canvas)

        self.glx_window = glx.glXCreateWindow(self.x_display, self.config.fbconfig, canvas.x_window, None)
        self.set_current()

    def set_current(self):
        glx.glXMakeContextCurrent(self.x_display, self.glx_window, self.glx_window, self.glx_context)
        super().set_current()

    def detach(self):
        if not self.canvas:
            return

        self.set_current()
        gl.glFlush()

        super().detach()

        glx.glXMakeContextCurrent(self.x_display, 0, 0, None)
        if self.glx_window:
            glx.glXDestroyWindow(self.x_display, self.glx_window)
            self.glx_window = None

    def destroy(self):
        super().destroy()
        if self.glx_window:
            glx.glXDestroyWindow(self.config.display._display, self.glx_window)
            self.glx_window = None
        if self.glx_context:
            glx.glXDestroyContext(self.x_display, self.glx_context)
            self.glx_context = None

    def set_vsync(self, vsync=True):
        self._vsync = vsync
        interval = vsync and 1 or 0
        try:
            if not self._use_video_sync and self._have_EXT_swap_control:
                glxext_arb.glXSwapIntervalEXT(self.x_display, glx.glXGetCurrentDrawable(), interval)
            elif not self._use_video_sync and self._have_MESA_swap_control:
                glxext_mesa.glXSwapIntervalMESA(interval)
            elif self._have_SGI_swap_control:
                glxext_arb.glXSwapIntervalSGI(interval)
        except lib.MissingFunctionException as e:
            warnings.warn(str(e))

    def get_vsync(self):
        return self._vsync

    def _wait_vsync(self):
        if self._vsync and self._have_SGI_video_sync and self._use_video_sync:
            count = c_uint()
            glxext_arb.glXGetVideoSyncSGI(byref(count))
            glxext_arb.glXWaitVideoSyncSGI(2, (count.value + 1) % 2, byref(count))

    def flip(self):
        if not self.glx_window:
            return

        if self._vsync:
            self._wait_vsync()
<<<<<<< HEAD
        glx.glXSwapBuffers(self.x_display, self.glx_window)


class XlibContextARB(XlibContext13):
    def _create_glx_context(self, share):
        if share:
            share_context = share.glx_context
        else:
            share_context = None

        attribs = []
        if self.config.major_version is not None:
            attribs.extend([glxext_arb.GLX_CONTEXT_MAJOR_VERSION_ARB,
                            self.config.major_version])
        if self.config.minor_version is not None:
            attribs.extend([glxext_arb.GLX_CONTEXT_MINOR_VERSION_ARB,
                            self.config.minor_version])

        if self.config.opengl_api == "gl":
            attribs.extend([glxext_arb.GLX_CONTEXT_PROFILE_MASK_ARB, glxext_arb.GLX_CONTEXT_CORE_PROFILE_BIT_ARB])
        elif self.config.opengl_api == "gles":
            attribs.extend([glxext_arb.GLX_CONTEXT_PROFILE_MASK_ARB, glxext_arb.GLX_CONTEXT_ES2_PROFILE_BIT_EXT])
        else:
            raise ValueError(f"Unknown OpenGL API: {self.opengl_api}")

        flags = 0
        if self.config.forward_compatible:
            flags |= glxext_arb.GLX_CONTEXT_FORWARD_COMPATIBLE_BIT_ARB
        if self.config.debug:
            flags |= glxext_arb.GLX_CONTEXT_DEBUG_BIT_ARB

        if flags:
            attribs.extend([glxext_arb.GLX_CONTEXT_FLAGS_ARB, flags])
        attribs.append(0)
        attribs = (c_int * len(attribs))(*attribs)
=======
>>>>>>> 092ce4ca

        glx.glXSwapBuffers(self.x_display, self.glx_window)<|MERGE_RESOLUTION|>--- conflicted
+++ resolved
@@ -277,43 +277,5 @@
 
         if self._vsync:
             self._wait_vsync()
-<<<<<<< HEAD
-        glx.glXSwapBuffers(self.x_display, self.glx_window)
-
-
-class XlibContextARB(XlibContext13):
-    def _create_glx_context(self, share):
-        if share:
-            share_context = share.glx_context
-        else:
-            share_context = None
-
-        attribs = []
-        if self.config.major_version is not None:
-            attribs.extend([glxext_arb.GLX_CONTEXT_MAJOR_VERSION_ARB,
-                            self.config.major_version])
-        if self.config.minor_version is not None:
-            attribs.extend([glxext_arb.GLX_CONTEXT_MINOR_VERSION_ARB,
-                            self.config.minor_version])
-
-        if self.config.opengl_api == "gl":
-            attribs.extend([glxext_arb.GLX_CONTEXT_PROFILE_MASK_ARB, glxext_arb.GLX_CONTEXT_CORE_PROFILE_BIT_ARB])
-        elif self.config.opengl_api == "gles":
-            attribs.extend([glxext_arb.GLX_CONTEXT_PROFILE_MASK_ARB, glxext_arb.GLX_CONTEXT_ES2_PROFILE_BIT_EXT])
-        else:
-            raise ValueError(f"Unknown OpenGL API: {self.opengl_api}")
-
-        flags = 0
-        if self.config.forward_compatible:
-            flags |= glxext_arb.GLX_CONTEXT_FORWARD_COMPATIBLE_BIT_ARB
-        if self.config.debug:
-            flags |= glxext_arb.GLX_CONTEXT_DEBUG_BIT_ARB
-
-        if flags:
-            attribs.extend([glxext_arb.GLX_CONTEXT_FLAGS_ARB, flags])
-        attribs.append(0)
-        attribs = (c_int * len(attribs))(*attribs)
-=======
->>>>>>> 092ce4ca
 
         glx.glXSwapBuffers(self.x_display, self.glx_window)