--- conflicted
+++ resolved
@@ -32,10 +32,7 @@
 # ANY WAY OUT OF THE USE OF THIS SOFTWARE, EVEN IF ADVISED OF THE
 # POSSIBILITY OF SUCH DAMAGE.
 # ----------------------------------------------------------------------------
-<<<<<<< HEAD
-=======
 
->>>>>>> ecad2e89
 import ctypes
 from ctypes import *
 
@@ -76,10 +73,7 @@
 
     return WGLFunction
 
-<<<<<<< HEAD
-=======
 
->>>>>>> ecad2e89
 class WGLFunctionProxy:
     __slots__ = class_slots
 
