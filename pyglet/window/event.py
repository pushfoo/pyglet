# ----------------------------------------------------------------------------
# pyglet
# Copyright (c) 2006-2008 Alex Holkner
# Copyright (c) 2008-2020 pyglet contributors
# All rights reserved.
#
# Redistribution and use in source and binary forms, with or without
# modification, are permitted provided that the following conditions
# are met:
#
#  * Redistributions of source code must retain the above copyright
#    notice, this list of conditions and the following disclaimer.
#  * Redistributions in binary form must reproduce the above copyright
#    notice, this list of conditions and the following disclaimer in
#    the documentation and/or other materials provided with the
#    distribution.
#  * Neither the name of pyglet nor the names of its
#    contributors may be used to endorse or promote products
#    derived from this software without specific prior written
#    permission.
#
# THIS SOFTWARE IS PROVIDED BY THE COPYRIGHT HOLDERS AND CONTRIBUTORS
# "AS IS" AND ANY EXPRESS OR IMPLIED WARRANTIES, INCLUDING, BUT NOT
# LIMITED TO, THE IMPLIED WARRANTIES OF MERCHANTABILITY AND FITNESS
# FOR A PARTICULAR PURPOSE ARE DISCLAIMED. IN NO EVENT SHALL THE
# COPYRIGHT OWNER OR CONTRIBUTORS BE LIABLE FOR ANY DIRECT, INDIRECT,
# INCIDENTAL, SPECIAL, EXEMPLARY, OR CONSEQUENTIAL DAMAGES (INCLUDING,
# BUT NOT LIMITED TO, PROCUREMENT OF SUBSTITUTE GOODS OR SERVICES;
# LOSS OF USE, DATA, OR PROFITS; OR BUSINESS INTERRUPTION) HOWEVER
# CAUSED AND ON ANY THEORY OF LIABILITY, WHETHER IN CONTRACT, STRICT
# LIABILITY, OR TORT (INCLUDING NEGLIGENCE OR OTHERWISE) ARISING IN
# ANY WAY OUT OF THE USE OF THIS SOFTWARE, EVEN IF ADVISED OF THE
# POSSIBILITY OF SUCH DAMAGE.
# ----------------------------------------------------------------------------

"""Events for :py:mod:`pyglet.window`.

See :py:class:`~pyglet.window.Window` for a description of the window event types.
"""
<<<<<<< HEAD
=======

>>>>>>> ecad2e89
import sys

from pyglet.window import key
from pyglet.window import mouse


class WindowEventLogger:
    """Print all events to a file.

    When this event handler is added to a window it prints out all events
    and their parameters; useful for debugging or discovering which events
    you need to handle.

    Example::

        win = window.Window()
        win.push_handlers(WindowEventLogger())

    """
    def __init__(self, logfile=None):
        """Create a `WindowEventLogger` which writes to `logfile`.

        :Parameters:
            `logfile` : file-like object
                The file to write to.  If unspecified, stdout will be used.

        """
        if logfile is None:
            logfile = sys.stdout
        self.file = logfile

    def on_key_press(self, symbol, modifiers):
        print('on_key_press(symbol=%s, modifiers=%s)' % (
            key.symbol_string(symbol), key.modifiers_string(modifiers)), file=self.file)

    def on_key_release(self, symbol, modifiers):
        print('on_key_release(symbol=%s, modifiers=%s)' % (
            key.symbol_string(symbol), key.modifiers_string(modifiers)), file=self.file)

    def on_text(self, text):
        print('on_text(text=%r)' % text, file=self.file)

    def on_text_motion(self, motion):
        print('on_text_motion(motion=%s)' % (
            key.motion_string(motion)), file=self.file)

    def on_text_motion_select(self, motion):
        print('on_text_motion_select(motion=%s)' % (
            key.motion_string(motion)), file=self.file)

    def on_mouse_motion(self, x, y, dx, dy):
        print('on_mouse_motion(x=%d, y=%d, dx=%d, dy=%d)' % (
            x, y, dx, dy), file=self.file)

    def on_mouse_drag(self, x, y, dx, dy, buttons, modifiers):
        print('on_mouse_drag(x=%d, y=%d, dx=%d, dy=%d, buttons=%s, modifiers=%s)' % (
              x, y, dx, dy, mouse.buttons_string(buttons), key.modifiers_string(modifiers)),
              file=self.file)

    def on_mouse_press(self, x, y, button, modifiers):
        print('on_mouse_press(x=%d, y=%d, button=%r, modifiers=%s)' % (
            x, y, mouse.buttons_string(button), key.modifiers_string(modifiers)), file=self.file)

    def on_mouse_release(self, x, y, button, modifiers):
        print('on_mouse_release(x=%d, y=%d, button=%r, modifiers=%s)' % (
            x, y, mouse.buttons_string(button), key.modifiers_string(modifiers)), file=self.file)

    def on_mouse_scroll(self, x, y, dx, dy):
        print('on_mouse_scroll(x=%f, y=%f, dx=%f, dy=%f)' % (
            x, y, dx, dy), file=self.file)

    def on_close(self):
        print('on_close()', file=self.file)

    def on_mouse_enter(self, x, y):
        print('on_mouse_enter(x=%d, y=%d)' % (x, y), file=self.file)

    def on_mouse_leave(self, x, y):
        print('on_mouse_leave(x=%d, y=%d)' % (x, y), file=self.file)

    def on_expose(self):
        print('on_expose()', file=self.file)

    def on_resize(self, width, height):
        print('on_resize(width=%d, height=%d)' % (width, height), file=self.file)

    def on_move(self, x, y):
        print('on_move(x=%d, y=%d)' % (x, y), file=self.file)

    def on_activate(self):
        print('on_activate()', file=self.file)

    def on_deactivate(self):
        print('on_deactivate()', file=self.file)

    def on_show(self):
        print('on_show()', file=self.file)

    def on_hide(self):
        print('on_hide()', file=self.file)

    def on_context_lost(self):
        print('on_context_lost()', file=self.file)

    def on_context_state_lost(self):
        print('on_context_state_lost()', file=self.file)

    def on_draw(self):
        print('on_draw()', file=self.file)<|MERGE_RESOLUTION|>--- conflicted
+++ resolved
@@ -37,10 +37,7 @@
 
 See :py:class:`~pyglet.window.Window` for a description of the window event types.
 """
-<<<<<<< HEAD
-=======
 
->>>>>>> ecad2e89
 import sys
 
 from pyglet.window import key
