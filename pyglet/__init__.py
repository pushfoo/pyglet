--- conflicted
+++ resolved
@@ -337,11 +337,8 @@
 if TYPE_CHECKING:
     from . import app
     from . import clock
-<<<<<<< HEAD
+    from . import customtypes
     from . import display
-=======
-    from . import customtypes
->>>>>>> 40a7970a
     from . import event
     from . import font
     from . import gl
@@ -361,11 +358,8 @@
 else:
     app = _ModuleProxy('app')
     clock = _ModuleProxy('clock')
-<<<<<<< HEAD
+    customtypes = _ModuleProxy('customtypes')
     display = _ModuleProxy('display')
-=======
-    customtypes = _ModuleProxy('customtypes')
->>>>>>> 40a7970a
     event = _ModuleProxy('event')
     font = _ModuleProxy('font')
     gl = _ModuleProxy('gl')
