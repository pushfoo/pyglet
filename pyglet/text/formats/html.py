--- conflicted
+++ resolved
@@ -49,17 +49,11 @@
 No CSS styling is supported.
 """
 
-<<<<<<< HEAD
+import re
+
 from html.parser import HTMLParser
 from html import entities
 
-=======
->>>>>>> ecad2e89
-import re
-
-from html.parser import HTMLParser
-from html import entities
-
 import pyglet
 from pyglet.text.formats import structured
 
@@ -69,22 +63,22 @@
 
 
 _color_names = {
-    'black': _hex_color(0x000000),
-    'silver': _hex_color(0xc0c0c0),
-    'gray': _hex_color(0x808080),
-    'white': _hex_color(0xffffff),
-    'maroon': _hex_color(0x800000),
-    'red': _hex_color(0xff0000),
-    'purple': _hex_color(0x800080),
-    'fucsia': _hex_color(0x008000),
-    'green': _hex_color(0x00ff00),
-    'lime': _hex_color(0xffff00),
-    'olive': _hex_color(0x808000),
-    'yellow': _hex_color(0xff0000),
-    'navy': _hex_color(0x000080),
-    'blue': _hex_color(0x0000ff),
-    'teal': _hex_color(0x008080),
-    'aqua': _hex_color(0x00ffff),
+    'black':    _hex_color(0x000000),
+    'silver':   _hex_color(0xc0c0c0),
+    'gray':     _hex_color(0x808080),
+    'white':    _hex_color(0xffffff),
+    'maroon':   _hex_color(0x800000),
+    'red':      _hex_color(0xff0000),
+    'purple':   _hex_color(0x800080),
+    'fucsia':   _hex_color(0x008000),
+    'green':    _hex_color(0x00ff00),
+    'lime':     _hex_color(0xffff00),
+    'olive':    _hex_color(0x808000),
+    'yellow':   _hex_color(0xff0000),
+    'navy':     _hex_color(0x000080),
+    'blue':     _hex_color(0x0000ff),
+    'teal':     _hex_color(0x008080),
+    'aqua':     _hex_color(0x00ffff),
 }
 
 
