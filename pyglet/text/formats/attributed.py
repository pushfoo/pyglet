--- conflicted
+++ resolved
@@ -35,15 +35,11 @@
 
 """Extensible attributed text format for representing pyglet formatted
 documents.
-<<<<<<< HEAD
-'''
+"""
+
 from functools import reduce
 import operator
 import parser
-=======
-"""
-
->>>>>>> ecad2e89
 import re
 import token
 import parser
