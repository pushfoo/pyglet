--- conflicted
+++ resolved
@@ -39,10 +39,7 @@
 in `pyglet.font` to obtain platform-specific instances.  You can use these
 classes as a documented interface to the concrete classes.
 """
-<<<<<<< HEAD
-=======
-
->>>>>>> ecad2e89
+
 import unicodedata
 
 from pyglet.gl import *
